--- conflicted
+++ resolved
@@ -121,23 +121,13 @@
             comapiConfig.logPersistence === LogPersistences.IndexedDB) {
 
             let indexedDBLogger: IndexedDBLogger = new IndexedDBLogger();
-<<<<<<< HEAD
 
             return indexedDBLogger.openDatabase()
                 .then(function () {
 
-                    var retentionHours = comapiConfig.logRetentionHours === undefined ? 24 : comapiConfig.logRetentionHours;
-
-                    var purgeDate = new Date((new Date()).valueOf() - 1000 * 60 * 60 * retentionHours);
-=======
-
-            return indexedDBLogger.openDatabase()
-                .then(function () {
-
                     let retentionHours = comapiConfig.logRetentionHours === undefined ? 24 : comapiConfig.logRetentionHours;
 
                     let purgeDate = new Date((new Date()).valueOf() - 1000 * 60 * 60 * retentionHours);
->>>>>>> 93f3fa8e
 
                     return indexedDBLogger.purge(purgeDate);
                 })
