--- conflicted
+++ resolved
@@ -77,11 +77,7 @@
         return this._networkManager.ensureSessionAndSocket()
             .then((sessionInfo) => {
                 this._messagePager.resetConversation(conversationId);
-<<<<<<< HEAD
-                return this._conversationManager.deleteConversation(conversationId)
-=======
                 return this._conversationManager.deleteConversation(conversationId);
->>>>>>> 93f3fa8e
             });
     }
 
