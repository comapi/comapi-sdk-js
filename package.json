--- conflicted
+++ resolved
@@ -1,61 +1,4 @@
 {
-<<<<<<< HEAD
-    "name": "comapi-sdk-js",
-    "version": "1.1.6",
-    "scripts": {
-        "test": "karma start --browsers=ChromeHeadless",
-        "build": "grunt compile"
-    },
-    "repository": {
-        "type": "git",
-        "url": "https://github.com/comapi/comapi-sdk-js.git"
-    },
-    "bugs": {
-        "url": "https://github.com/comapi/comapi-sdk-js/issues"
-    },
-    "dependencies": {
-        "@types/jasmine": "2.5.35",
-        "grunt-ts": "^6.0.0-beta.16",
-        "inversify": "^4.1.1",
-        "jasmine-core": "^2.4.1",
-        "karma": "^1.5.0",
-        "karma-chrome-launcher": "^2.0.0",
-        "karma-cli": "^1.0.1",
-        "karma-jasmine": "^1.0.2",
-        "karma-phantomjs-launcher": "^1.0.2",
-        "karma-teamcity-reporter": "0.1.2",
-        "karma-typescript": "3.0.4",
-        "reflect-metadata": "^0.1.10",
-        "typescript": "2.3.4"
-    },
-    "devDependencies": {
-        "body-parser": "^1.15.0",
-        "cors": "^2.7.1",
-        "etag": "^1.7.0",
-        "express": "4.13.4",
-        "grunt": "^0.4.5",
-        "grunt-cli": "^1.3.2",
-        "grunt-build-number": "^1.0.0",
-        "grunt-contrib-clean": "^1.0.0",
-        "grunt-contrib-copy": "^0.8.0",
-        "grunt-contrib-uglify": "^2.0.0",
-        "grunt-express-server": "^0.5.2",
-        "grunt-jsdoc": "^0.6.7",
-        "grunt-run": "^0.6.0",
-        "grunt-teamcity": "^0.1.5",
-        "grunt-text-replace": "^0.4.0",
-        "grunt-tslint": "^3.1.0",
-        "grunt-typescript": "^0.8.0",
-        "grunt-webpack": "^1.0.18",
-        "ink-docstrap": "^1.3.0",
-        "njwt": "^0.2.3",
-        "tslint": "^3.7.4",
-        "webpack": "^1.13.3",
-        "ws": "^3.3.1"
-    },
-    "build": "328",
-    "license": "MIT"
-=======
   "name": "comapi-sdk-js",
   "version": "1.1.6",
   "scripts": {
@@ -111,5 +54,4 @@
   },
   "build": "332",
   "license": "MIT"
->>>>>>> 9a2fe64a
 }